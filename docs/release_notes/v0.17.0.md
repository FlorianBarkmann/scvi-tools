--- conflicted
+++ resolved
@@ -11,13 +11,12 @@
 
 ## Minor changes
 - Add {meth}`~scvi.module.base.PyroBaseModuleClass.on_load` callback which is called on {meth}`~scvi.model.base.BaseModuleClass.load` prior to loading the module state dict [#1542].
-<<<<<<< HEAD
+
 - Refactor metrics code and use `MetricCollection` to update metrics in bulk [#1529].
+- Refactor metrics code and use {class}`~torchmetrics.MetricCollection` to update metrics in bulk [#1529]. 
 - Add `max_kl_weight` and `min_kl_weight` to {class}`~scvi.train._trainingplans.TrainingPlan` [#1595].
 - Add a warning to {class}`~scvi.base._training_mixin.UnsupervisedTrainingMixin` that is raised if `max_kl_weight` is not reached during training [#1595].
-=======
-- Refactor metrics code and use {class}`~torchmetrics.MetricCollection` to update metrics in bulk [#1529]. 
->>>>>>> e9d9d0ad
+
 
 ## Breaking changes
 - Any methods relying on the output of `inference` and `generative` from existing scvi-tools models (e.g. {class}`~scvi.model.SCVI`, {class}`~scvi.model.SCANVI`) will need to be modified to accept `torch.Distribution` objects rather than tensors for each parameter (e.g. `px_m`, `px_v`) [#1356].
