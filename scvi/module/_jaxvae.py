<<<<<<< HEAD
from typing import Dict
=======
from typing import Dict, Optional
>>>>>>> 9d426bd1

import jax
import jax.numpy as jnp
import numpyro.distributions as dist
from flax import linen as nn
from flax.linen.initializers import variance_scaling
from pyro import deterministic

from scvi import REGISTRY_KEYS
from scvi.distributions import JaxNegativeBinomialMeanDisp as NegativeBinomial
from scvi.module.base import JaxBaseModuleClass, LossRecorder


class Dense(nn.Dense):
    def __init__(self, *args, **kwargs):
        # scale set to reimplement pytorch init
        scale = 1 / 3
        kernel_init = variance_scaling(scale, "fan_in", "uniform")
        # bias init can't see input shape so don't include here
        kwargs.update({"kernel_init": kernel_init})
        super().__init__(*args, **kwargs)


class FlaxEncoder(nn.Module):
    n_input: int
    n_latent: int
    n_hidden: int
    dropout_rate: int

    def setup(self):
        self.dense1 = Dense(self.n_hidden)
        self.dense2 = Dense(self.n_hidden)
        self.dense3 = Dense(self.n_latent)
        self.dense4 = Dense(self.n_latent)

        self.batchnorm1 = nn.BatchNorm(momentum=0.99, epsilon=0.001)
        self.batchnorm2 = nn.BatchNorm(momentum=0.99, epsilon=0.001)
        self.dropout1 = nn.Dropout(self.dropout_rate)
        self.dropout2 = nn.Dropout(self.dropout_rate)

    def __call__(self, x: jnp.ndarray, is_training: bool = False):

        is_eval = not is_training

        x_ = jnp.log1p(x)

        h = self.dense1(x_)
        h = self.batchnorm1(h, use_running_average=is_eval)
        h = nn.relu(h)
        h = self.dropout1(h, deterministic=is_eval)
        h = self.dense2(h)
        h = self.batchnorm2(h, use_running_average=is_eval)
        h = nn.relu(h)
        h = self.dropout2(h, deterministic=is_eval)

        mean = self.dense3(h)
        log_var = self.dense4(h)

        return mean, jnp.exp(log_var)


class FlaxDecoder(nn.Module):
    n_input: int
    dropout_rate: float
    n_hidden: int

    def setup(self):
        self.dense1 = Dense(self.n_hidden)
        self.dense2 = Dense(self.n_hidden)
        self.dense3 = Dense(self.n_hidden)
        self.dense4 = Dense(self.n_hidden)
        self.dense5 = Dense(self.n_input)

        self.batchnorm1 = nn.BatchNorm(momentum=0.99, epsilon=0.001)
        self.batchnorm2 = nn.BatchNorm(momentum=0.99, epsilon=0.001)
        self.dropout1 = nn.Dropout(self.dropout_rate)
        self.dropout2 = nn.Dropout(self.dropout_rate)

        self.disp = self.param(
            "disp", lambda rng, shape: jax.random.normal(rng, shape), (self.n_input, 1)
        )

    def __call__(self, z: jnp.ndarray, batch: jnp.ndarray, is_training: bool = False):

        is_eval = not is_training

        h = self.dense1(z)
        h += self.dense2(batch)

        h = self.batchnorm1(h, use_running_average=is_eval)
        h = nn.relu(h)
        h = self.dropout1(h, deterministic=is_eval)
        h = self.dense3(h)
        # skip connection
        h += self.dense4(batch)
        h = self.batchnorm2(h, use_running_average=is_eval)
        h = nn.relu(h)
        h = self.dropout2(h, deterministic=is_eval)
        h = self.dense5(h)
        return h, self.disp.ravel()


class JaxVAE(JaxBaseModuleClass):
    n_input: int
    n_batch: int
    n_hidden: int = 128
    n_latent: int = 30
    dropout_rate: float = 0.0
    is_training: bool = False
    n_layers: int = 1
    gene_likelihood: str = "nb"
    eps: float = 1e-8

    def setup(self):
        self.encoder = FlaxEncoder(
            n_input=self.n_input,
            n_latent=self.n_latent,
            n_hidden=self.n_hidden,
            dropout_rate=self.dropout_rate,
        )

        self.decoder = FlaxDecoder(
            n_input=self.n_input,
            dropout_rate=0.0,
            n_hidden=self.n_hidden,
        )

    def train(self):
        self.is_training = True

    def eval(self):
        self.is_training = False

    @property
    def required_rngs(self):
        return ("params", "dropout", "z")

    def _get_inference_input(self, tensors: Dict[str, jnp.ndarray]):
        x = tensors[REGISTRY_KEYS.X_KEY]

        input_dict = dict(x=x)
        return input_dict

    def inference(self, x: jnp.ndarray, n_samples: int = 1) -> dict:
        mean, var = self.encoder(x, is_training=self.is_training)
        stddev = jnp.sqrt(var) + self.eps

        qz = dist.Normal(mean, stddev)
        z_rng = self.make_rng("z")
        sample_shape = () if n_samples == 1 else (n_samples,)
        z = qz.rsample(z_rng, sample_shape=sample_shape)

        return dict(qz=qz, z=z)

    def _get_generative_input(
        self,
        tensors: Dict[str, jnp.ndarray],
        inference_outputs: Dict[str, jnp.ndarray],
    ):
        x = tensors[REGISTRY_KEYS.X_KEY]
        z = inference_outputs["z"]
        batch_index = tensors[REGISTRY_KEYS.BATCH_KEY]

        input_dict = dict(
            x=x,
            z=z,
            batch_index=batch_index,
        )
        return input_dict

    def generative(self, x, z, batch_index) -> dict:
        # one hot adds an extra dimension
        batch = jax.nn.one_hot(batch_index, self.n_batch).squeeze(-2)
        rho_unnorm, disp = self.decoder(z, batch, is_training=self.is_training)
        disp_ = jnp.exp(disp)
        rho = jax.nn.softmax(rho_unnorm, axis=-1)
        total_count = x.sum(-1)[:, jnp.newaxis]
        mu = total_count * rho

        if self.gene_likelihood == "nb":
            disp_ = jnp.exp(disp)
            px = NegativeBinomial(mean=mu, inverse_dispersion=disp_)
        else:
            px = dist.Poisson(mu)

        return dict(px=px, rho=rho)

    def loss(
        self,
        tensors,
        inference_outputs,
        generative_outputs,
        kl_weight: float = 1.0,
    ):
        x = tensors[REGISTRY_KEYS.X_KEY]
        px = generative_outputs["px"]
        qz = inference_outputs["qz"]
        reconst_loss = -px.log_prob(x).sum(-1)
        kl_divergence_z = dist.kl_divergence(qz, dist.Normal(0, 1)).sum(-1)

        kl_local_for_warmup = kl_divergence_z
        weighted_kl_local = kl_weight * kl_local_for_warmup

        loss = jnp.mean(reconst_loss + weighted_kl_local)

        kl_local = kl_divergence_z
        return LossRecorder(loss, reconst_loss, kl_local)<|MERGE_RESOLUTION|>--- conflicted
+++ resolved
@@ -1,8 +1,4 @@
-<<<<<<< HEAD
 from typing import Dict
-=======
-from typing import Dict, Optional
->>>>>>> 9d426bd1
 
 import jax
 import jax.numpy as jnp
